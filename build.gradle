plugins {
    id "java"
    id "edu.wpi.first.GradleRIO" version "2024.3.2"
    id "com.peterabeles.gversion" version "1.10.3"
    id "com.diffplug.spotless" version "6.25.0"
    id "io.freefair.lombok" version "8.10.2"
}

java {
    sourceCompatibility = JavaVersion.VERSION_17
    targetCompatibility = JavaVersion.VERSION_17
}

def ROBOT_MAIN_CLASS = "frc.robot.Main"

// Define my targets (RoboRIO) and artifacts (deployable files)
// This is added by GradleRIO's backing project DeployUtils.
deploy {
    targets {
        roborio(getTargetTypeClass('RoboRIO')) {
            // Team number is loaded either from the .wpilib/wpilib_preferences.json
            // or from command line. If not found an exception will be thrown.
            // You can use getTeamOrDefault(team) instead of getTeamNumber if you
            // want to store a team number in this file.
            team = project.frc.getTeamNumber()
            debug = project.frc.getDebugOrDefault(false)

            artifacts {
                // First part is artifact name, 2nd is artifact type
                // getTargetTypeClass is a shortcut to get the class type using a string

                frcJava(getArtifactTypeClass('FRCJavaArtifact')) {
                }

                // Static files artifact
                frcStaticFileDeploy(getArtifactTypeClass('FileTreeArtifact')) {
                    files = project.fileTree('src/main/deploy')
                    directory = '/home/lvuser/deploy'
                }
            }
        }
    }
}

def deployArtifact = deploy.targets.roborio.artifacts.frcJava

// Set to true to use debug for JNI.
wpi.java.debugJni = false

// Set this to true to enable desktop support.
def includeDesktopSupport = true

repositories {
}

// Defining my dependencies. In this case, WPILib (+ friends), and vendor libraries.
// Also defines JUnit 5.
dependencies {
    implementation wpi.java.deps.wpilib()
    implementation wpi.java.vendor.java()

    roborioDebug wpi.java.deps.wpilibJniDebug(wpi.platforms.roborio)
    roborioDebug wpi.java.vendor.jniDebug(wpi.platforms.roborio)

    roborioRelease wpi.java.deps.wpilibJniRelease(wpi.platforms.roborio)
    roborioRelease wpi.java.vendor.jniRelease(wpi.platforms.roborio)

    nativeDebug wpi.java.deps.wpilibJniDebug(wpi.platforms.desktop)
    nativeDebug wpi.java.vendor.jniDebug(wpi.platforms.desktop)
    simulationDebug wpi.sim.enableDebug()

    nativeRelease wpi.java.deps.wpilibJniRelease(wpi.platforms.desktop)
    nativeRelease wpi.java.vendor.jniRelease(wpi.platforms.desktop)
    simulationRelease wpi.sim.enableRelease()

<<<<<<< HEAD
    implementation 'org.codehaus.groovy:groovy-all:2.4.15'
    implementation group: 'org.apache.commons', name: 'commons-lang3', version: '3.17.0'
=======
    implementation 'org.codehaus.groovy:groovy-all:3.0.22'
>>>>>>> 5968a7b6

    testImplementation 'org.junit.jupiter:junit-jupiter:5.11.2'
    testRuntimeOnly 'org.junit.platform:junit-platform-launcher'
}

test {
    useJUnitPlatform()
    systemProperty 'junit.jupiter.extensions.autodetection.enabled', 'true'
}

// Simulation configuration (e.g. environment variables).
wpi.sim.addGui().defaultEnabled = true
wpi.sim.addDriverstation()

// Setting up my Jar File. In this case, adding all libraries into the main jar ('fat jar')
// in order to make them all available at runtime. Also adding the manifest so WPILib
// knows where to look for our Robot Class.
jar {
    from {
        configurations.runtimeClasspath.collect {
            it.isDirectory() ? it : zipTree(it)
        }
    }
    from sourceSets.main.allSource
    manifest edu.wpi.first.gradlerio.GradleRIOPlugin.javaManifest(ROBOT_MAIN_CLASS)
    duplicatesStrategy = DuplicatesStrategy.INCLUDE
}

// Configure jar and deploy tasks
deployArtifact.jarTask = jar
wpi.java.configureExecutableTasks(jar)
wpi.java.configureTestTasks(test)

// Configure string concat to always inline compile
tasks.withType(JavaCompile) {
    options.compilerArgs.add '-XDstringConcat=inline'
}

// Create version file
project.compileJava.dependsOn(createVersionFile)
gversion {
    srcDir       = "${buildDir}/generated/main/java/"
    classPackage = "frc.robot"
    className    = "BuildConstants"
    dateFormat   = "yyyy-MM-dd HH:mm:ss z"
    timeZone     = "America/New_York"
    indent       = "  "
}
sourceSets.main.java.srcDirs += [
    "${buildDir}/generated/main/java/"
]

// Spotless formatting
project.compileJava.dependsOn(spotlessApply)
spotless {
    java {
        target fileTree(".") {
            include "**/*.java"
            exclude "**/build/**", "**/build-*/**"
        }
        toggleOffOn()
        googleJavaFormat()
        removeUnusedImports()
        trimTrailingWhitespace()
        endWithNewline()
    }
    groovyGradle {
        target fileTree(".") {
            include "**/*.gradle"
            exclude "**/build/**", "**/build-*/**"
        }
        greclipse()
        indentWithSpaces(4)
        trimTrailingWhitespace()
        endWithNewline()
    }
    json {
        target fileTree(".") {
            include "**/*.json"
            exclude "**/build/**", "**/build-*/**"
        }
        gson().indentWithSpaces(2)
    }
    format "misc", {
        target fileTree(".") {
            include "**/*.md", "**/.gitignore"
            exclude "**/build/**", "**/build-*/**"
        }
        trimTrailingWhitespace()
        indentWithSpaces(2)
        endWithNewline()
    }
}<|MERGE_RESOLUTION|>--- conflicted
+++ resolved
@@ -73,12 +73,8 @@
     nativeRelease wpi.java.vendor.jniRelease(wpi.platforms.desktop)
     simulationRelease wpi.sim.enableRelease()
 
-<<<<<<< HEAD
-    implementation 'org.codehaus.groovy:groovy-all:2.4.15'
+    implementation 'org.codehaus.groovy:groovy-all:3.0.22'
     implementation group: 'org.apache.commons', name: 'commons-lang3', version: '3.17.0'
-=======
-    implementation 'org.codehaus.groovy:groovy-all:3.0.22'
->>>>>>> 5968a7b6
 
     testImplementation 'org.junit.jupiter:junit-jupiter:5.11.2'
     testRuntimeOnly 'org.junit.platform:junit-platform-launcher'
